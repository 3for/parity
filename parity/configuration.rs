--- conflicted
+++ resolved
@@ -1186,15 +1186,11 @@
 		into_secretstore_service_contract_address(self.args.arg_secretstore_doc_sretr_contract.as_ref())
 	}
 
-<<<<<<< HEAD
 	fn secretstore_key_server_set_contract_address(&self) -> Result<Option<SecretStoreContractAddress>, String> {
 		into_secretstore_service_contract_address(self.args.arg_secretstore_server_set_contract.as_ref())
 	}
 
-	fn ui_enabled(&self) -> bool {
-=======
 	fn ui_enabled(&self) -> UiEnabled {
->>>>>>> 9e09d5b6
 		if self.args.flag_force_ui {
 			return UiEnabled {
 				enabled: true,
@@ -1230,26 +1226,18 @@
 	}
 }
 
-<<<<<<< HEAD
 fn into_secretstore_service_contract_address(s: Option<&String>) -> Result<Option<SecretStoreContractAddress>, String> {
 	match s.map(|x| &**x) {
 		None | Some("none") => Ok(None),
 		Some("registry") => Ok(Some(SecretStoreContractAddress::Registry)),
 		Some(a) => Ok(Some(SecretStoreContractAddress::Address(a.parse().map_err(|e| format!("{}", e))?))),
-=======
+	}
+}
+
 #[derive(Debug, PartialEq, Eq, Clone, Copy)]
 struct UiEnabled {
 	pub enabled: bool,
 	pub info_page_only: bool,
-}
-
-fn into_secretstore_service_contract_address(s: &str) -> Result<Option<SecretStoreContractAddress>, String> {
-	match s {
-		"none" => Ok(None),
-		"registry" => Ok(Some(SecretStoreContractAddress::Registry)),
-		a => Ok(Some(SecretStoreContractAddress::Address(a.parse().map_err(|e| format!("{}", e))?))),
->>>>>>> 9e09d5b6
-	}
 }
 
 #[cfg(test)]
